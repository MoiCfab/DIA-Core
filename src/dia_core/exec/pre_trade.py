--- conflicted
+++ resolved
@@ -1,89 +1,85 @@
-# src/dia_core/exec/pre_trade.py
-from __future__ import annotations
-<<<<<<< HEAD
-from dataclasses import dataclass
-=======
-
-from dia_core.config.models import AppConfig
-from dia_core.config.models import RiskLimits as ConfigRiskLimits
->>>>>>> 3f8c9bb6
-from dia_core.kraken.types import OrderIntent
-from dia_core.risk.errors import RiskLimitExceeded
-from dia_core.risk.sizing import compute_position_size
-from dia_core.risk.validator import ValidationResult, validate_order
-
-
-# --- NEW: group params ---
-@dataclass(frozen=True)
-class MarketSnapshot:
-    price: float
-    atr: float
-    k_atr: float = 2.0
-
-@dataclass(frozen=True)
-class RiskContext:
-    equity: float
-    current_exposure_pct: float
-    orders_last_min: int
-
-def pre_trade_checks(
-    intent: OrderIntent,
-    limits: ConfigRiskLimits,
-    _equity: float,
-    _min_notional: float,
-) -> ValidationResult:
-    current_exposure_pct: float = getattr(intent, "current_exposure_pct", 0.0)
-    projected_exposure_pct: float = getattr(intent, "projected_exposure_pct", 0.0)
-    daily_loss_pct: float = getattr(intent, "daily_loss_pct", 0.0)
-    drawdown_pct: float = getattr(intent, "drawdown_pct", 0.0)
-    orders_last_min: int = getattr(intent, "orders_last_min", 0)
-
-    return validate_order(
-        limits,
-        current_exposure_pct=current_exposure_pct,
-        projected_exposure_pct=projected_exposure_pct,
-        daily_loss_pct=daily_loss_pct,
-        drawdown_pct=drawdown_pct,
-        orders_last_min=orders_last_min,
-    )
-
-# --- REFACTORED: ≤ 5 params
-def propose_order(
-    *,
-    cfg: AppConfig,
-    market: MarketSnapshot,
-    risk: RiskContext,
-) -> dict[str, float]:
-    qty = compute_position_size(
-        equity=risk.equity,
-        price=market.price,
-        atr=market.atr,
-        risk_per_trade_pct=cfg.risk.risk_per_trade_pct,
-        k_atr=market.k_atr,
-        min_qty=cfg.exchange.min_qty,
-        min_notional=cfg.exchange.min_notional,
-        qty_decimals=cfg.exchange.qty_decimals,
-    )
-    notional = qty * market.price
-    projected_exposure_pct = risk.current_exposure_pct + (notional / risk.equity) * 100.0
-
-    res = validate_order(
-        cfg.risk,
-        current_exposure_pct=risk.current_exposure_pct,
-        projected_exposure_pct=projected_exposure_pct,
-        daily_loss_pct=0.0,   # TODO: brancher métrique réelle
-        drawdown_pct=0.0,     # TODO: idem
-        orders_last_min=risk.orders_last_min,
-    )
-    if not res.allowed:
-        raise RiskLimitExceeded(res.reason or "Risk limit violated")
-    return {"qty": qty, "notional": notional}
-
-# --- Optional: wrapper pour compat si ailleurs non modifié
-def propose_order_legacy(
-    *, cfg: AppConfig, equity: float, price: float, atr: float,
-    current_exposure_pct: float, orders_last_min: int, k_atr: float = 2.0,
-) -> dict[str, float]:
-    market = MarketSnapshot(price=price, atr=atr, k_atr=k_atr)
-    risk = RiskContext(equity=equity, current_exposure_pct=current_exposure_pct, orders_last_min=orders_last_min)
-    return propose_order(cfg=cfg, market=market, risk=risk)
+from __future__ import annotations
+
+from dataclasses import dataclass
+from dia_core.config.models import AppConfig
+from dia_core.config.models import RiskLimits as ConfigRiskLimits
+from dia_core.kraken.types import OrderIntent
+from dia_core.risk.errors import RiskLimitExceeded
+from dia_core.risk.sizing import compute_position_size
+from dia_core.risk.validator import ValidationResult, validate_order
+
+
+# --- NEW: group params ---
+@dataclass(frozen=True)
+class MarketSnapshot:
+    price: float
+    atr: float
+    k_atr: float = 2.0
+
+@dataclass(frozen=True)
+class RiskContext:
+    equity: float
+    current_exposure_pct: float
+    orders_last_min: int
+
+def pre_trade_checks(
+    intent: OrderIntent,
+    limits: ConfigRiskLimits,
+    _equity: float,
+    _min_notional: float,
+) -> ValidationResult:
+    current_exposure_pct: float = getattr(intent, "current_exposure_pct", 0.0)
+    projected_exposure_pct: float = getattr(intent, "projected_exposure_pct", 0.0)
+    daily_loss_pct: float = getattr(intent, "daily_loss_pct", 0.0)
+    drawdown_pct: float = getattr(intent, "drawdown_pct", 0.0)
+    orders_last_min: int = getattr(intent, "orders_last_min", 0)
+
+    return validate_order(
+        limits,
+        current_exposure_pct=current_exposure_pct,
+        projected_exposure_pct=projected_exposure_pct,
+        daily_loss_pct=daily_loss_pct,
+        drawdown_pct=drawdown_pct,
+        orders_last_min=orders_last_min,
+    )
+
+# --- REFACTORED: ≤ 5 params
+def propose_order(
+    *,
+    cfg: AppConfig,
+    market: MarketSnapshot,
+    risk: RiskContext,
+) -> dict[str, float]:
+    qty = compute_position_size(
+        equity=risk.equity,
+        price=market.price,
+        atr=market.atr,
+        risk_per_trade_pct=cfg.risk.risk_per_trade_pct,
+        k_atr=market.k_atr,
+        min_qty=cfg.exchange.min_qty,
+        min_notional=cfg.exchange.min_notional,
+        qty_decimals=cfg.exchange.qty_decimals,
+    )
+    notional = qty * market.price
+    projected_exposure_pct = risk.current_exposure_pct + (notional / risk.equity) * 100.0
+
+    res = validate_order(
+        cfg.risk,
+        current_exposure_pct=risk.current_exposure_pct,
+        projected_exposure_pct=projected_exposure_pct,
+        daily_loss_pct=0.0,   # TODO: brancher métrique réelle
+        drawdown_pct=0.0,     # TODO: idem
+        orders_last_min=risk.orders_last_min,
+    )
+    if not res.allowed:
+        raise RiskLimitExceeded(res.reason or "Risk limit violated")
+    return {"qty": qty, "notional": notional}
+
+# --- Optional: wrapper pour compat si ailleurs non modifié
+def propose_order_legacy(
+    *, cfg: AppConfig, equity: float, price: float, atr: float,
+    current_exposure_pct: float, orders_last_min: int, k_atr: float = 2.0,
+) -> dict[str, float]:
+    market = MarketSnapshot(price=price, atr=atr, k_atr=k_atr)
+    risk = RiskContext(equity=equity, current_exposure_pct=current_exposure_pct, orders_last_min=orders_last_min)
+    return propose_order(cfg=cfg, market=market, risk=risk)